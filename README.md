# Enterprise RAG Agentic Orchestrator

Part of [GPT-RAG](https://aka.ms/gpt-rag)

## Table of Contents

1. [**Concepts**](#concepts)
   - [1.1 How the Orchestrator Works](#how-the-orchestrator-works)
   - [1.2 Agent Strategies](#selecting-an-agent-strategy)
   - [1.3 Create your Own Agent Strategy](#how-to-add-and-configure-you-own-agent-strategies)
2. [**Running the Orchestrator**](#running-the-orchestrator)
   - [2.1 Cloud Deployment](#cloud-deployment)
   - [2.2 Running the Chat Client Locally](#running-the-chat-client-locally)
   - [2.3 Running the Function Locally](docs/LOCAL_DEPLOYMENT.md)
3. [**NL2SQL Strategies Configuration**](#nl2sql-strategies-configuration)
   - [3.1 Configuring NL2SQL Strategies](#configuring-nl2sql-strategies)
   - [3.2 Data Dictionary and Query samples](#nl2sql-data)
   - [3.3 Database Connection Setup](#database-connection-setup)
   - [3.3.1 SQL Database Connection](#sql-database-connection)
4. [**Evaluation**](#evaluation)
5. [**Contributing**](#contributing)
6. [**Trademarks**](#trademarks)

---

## Concepts

### How the Orchestrator Works

The **GPT-RAG Agentic Orchestrator** is a powerful system that leverages AutoGen's AgetChat programming framework to facilitate collaboration among multiple specialized agents. This orchestrator is designed to handle complex tasks by coordinating the interactions of agents, each with a specific role, to produce coherent and accurate responses. For more details about AutoGen, refer to its [documentation](https://microsoft.github.io/autogen/stable/).

#### Multi-Agent Group Chat    
     
Our orchestrator employs AutoGen's `Selector Group Chat` pattern to facilitate dynamic conversations involving multiple agents. The group chat coordinates agent interactions based on the selected strategy.

![Selector Group Chat](media/selector-group-chat.svg)
<BR>*Example of a Group Chat obtained from the AutoGen documentation.*

> [!Note]
> The agents shown here are examples. You can define your own agents tailored to your use cases.

#### Agent Strategies

The orchestrator uses a factory pattern to create agents based on predefined strategies. The `AgentStrategyFactory` handles the creation of agents for each selected strategy, such as `classic_rag` or `nl2sql`. Each strategy defines a unique set of agents, their roles, and their interactions within the group chat.

Different strategies support various queries and data interactions:

- **Classic RAG Strategy (`classic_rag`)**: This strategy centers on retrieval-augmented generation, where agents collaborate to retrieve relevant information from a knowledge base and generate responses based on that information.
- **NL2SQL Strategy (`nl2sql`)**: This strategy translates natural language queries into SQL statements, enabling users to interact with databases using everyday language.

#### Elements of a Strategy:
     
- **The Agents Team**: Agents are instantiated with distinct roles and system messages. For example, in the `multimodal_rag` strategy, the agents include:    
       
   - **Assistant Agent**: Processes the user ask and invokes the necessary tools, such as `multimodal_vector_index_retrieve`, to gather relevant data. 
   - **Multimodal Message Creator**: Constructs a `MultiModalMessage` containing text and image data, ensuring the response is based on multimodal content. 
     
- **Functions used by agents**: Functions (or tools) empowers agents it with specific capabilities such as data retrieval or executing complex queries. There's no need to register tools separately, simply inform the `AssistantAgent` which tool to execute.    
     
- **Agent Selection**: Transition rules are established to control the flow of conversations between agents. The **Selector Function** defines rules for selecting the next agent to engage in the conversation based on the current context and message flow.    

#### Customization and Extensibility

The orchestrator is highly customizable, allowing developers to define custom strategies and agent behaviors. By subclassing `BaseAgentStrategy` and implementing the `create_agents` method, new strategies can be created to meet specific requirements. This extensibility ensures that the orchestrator can adapt to a wide range of operational scenarios.

### Selecting an Agent Strategy

The **GPT-RAG Agentic Orchestrator** provides a range of agent strategies to handle different types of queries and data interactions. Selecting the appropriate strategy ensures that the orchestrator operates efficiently and meets the specific needs of your application. This section outlines how to select a strategy and provides detailed descriptions of the available strategies.

### How to Select a Strategy

The orchestrator selects the agent strategy based on the `AUTOGEN_ORCHESTRATION_STRATEGY` environment variable. Be sure to set this variable to the name of the desired strategy. If you're running the chat client locally, set this variable in your shell environment. For deployments as a Function App, define it in the application settings.

#### Available Strategies

The orchestrator supports the following strategies, each tailored to specific needs:

- **Classical RAG**: The `classic_rag` strategy is the default mode of operation for the orchestrator. It is optimized for retrieving information from a predefined knowledge base indexed as an AI Search Index. This strategy leverages retrieval-augmented generation (RAG) techniques to fetch and synthesize information from existing documents or databases, ensuring accurate and relevant responses based on the available data.
<<<<<<< HEAD

- **Multimodal RAG**: In the `multimodal_rag` strategy, user queries are searched in an index containing text content and image descriptions. The system combines text and images to generate a comprehensive response.

- **NL2SQL**: The `nl2sql` strategy enables the orchestrator to convert natural language queries into SQL statements. This allows users to interact with relational databases using everyday language, simplifying data retrieval processes without the need to write complex SQL queries. Currently, this strategy is designed to execute queries on SQL databases in Azure.

- **NL2SQL Fewshot**: The `nl2sql_fewshot` strategy enhances the standard `nl2sql` approach by utilizing AI-driven search to identify similar past queries. This few-shot learning technique improves the accuracy and relevance of the generated SQL statements by learning from a limited set of examples, thereby refining the query translation process.

- **NL2SQL Fewshot Scales**: This strategy enhances `nl2sql_fewshot` by using AI Search Indexes to handle cases with numerous tables or columns. It identifies the most relevant schema elements based on the user's question, enabling precise SQL generation even in complex database environments.

- **Chat with Fabric**: The `chat_with_fabric` strategy allows the orchestrator to interact with data stored in Microsoft Fabric, enabling users to query elements such as tables within both Lakehouse and semantic models. This strategy provides easy access to structured and semi-structured data in Fabric, allowing users to retrieve insights without deep knowledge of the underlying architecture.
=======

- **Multimodal RAG**: In the `multimodal_rag` strategy, user queries are searched in an index containing text content and image descriptions. The system combines text and images to generate a comprehensive response.

- **NL2SQL**: The `nl2sql` strategy enables the orchestrator to convert natural language queries into SQL statements. This allows users to interact with relational databases using everyday language, simplifying data retrieval processes without the need to write complex SQL queries. Currently, this strategy is designed to execute queries on SQL databases in Azure.

- **NL2SQL Fewshot**: The `nl2sql_fewshot` strategy enhances the standard `nl2sql` approach by utilizing AI-driven search to identify similar past queries. This few-shot learning technique improves the accuracy and relevance of the generated SQL statements by learning from a limited set of examples, thereby refining the query translation process.

- **NL2SQL Fewshot Scales**: This strategy enhances `nl2sql_fewshot` by using AI Search Indexes to handle cases with numerous tables or columns. It identifies the most relevant schema elements based on the user's question, enabling precise SQL generation even in complex database environments.
>>>>>>> be6f6fb2

### How to Add and Configure you Own Agent Strategies

If the available strategies don’t fully meet your requirements, you can extend the orchestrator by implementing custom strategies. This flexibility lets you adapt the orchestrator’s behavior to unique use cases and operational demands.

Define custom agent strategies by specifying distinctive agent behaviors. To create a custom strategy:

1. **Subclass** `BaseAgentStrategy` and implement the `create_agents` method.
2. **Register** the strategy in `AgentStrategyFactory` for environment variable selection.

**Steps to Add a Custom Strategy:**

1. **Create the Strategy Class:**  
   Define a new strategy by inheriting from the base strategy class and specifying the required logic.
   
   ```python
   from .strategies.base_strategy import BaseAgentStrategy

   class CustomAgentStrategy(BaseAgentStrategy):
       def execute(self, query):
           # Implement custom strategy logic here
           pass
   ```

2. **Update the AgentStrategyFactory:**  
   Modify `AgentStrategyFactory` to recognize and instantiate your custom strategy.

   ```python
   from .strategies.custom_agent_strategy import CustomAgentStrategy

   class AgentStrategyFactory:
       @staticmethod
       def get_strategy(strategy_type: str):
           # Existing strategy selections
           if strategy_type == 'custom':
               return CustomAgentStrategy()
           # Other strategies...
           else:
               raise ValueError(f"Unknown strategy type: {strategy_type}")
   ```

Ensure the `AUTOGEN_ORCHESTRATION_STRATEGY` environment variable is correctly set to the desired strategy name, whether a predefined strategy or a custom one you’ve implemented.

> [!NOTE]
> The name `custom` is used here as an example. You should choose a name that best represents your specific case.

---

## Running the Orchestrator

### Cloud Deployment

**Option 1: Deploy the orchestrator to the cloud using the Azure Developer CLI**

```bash
azd auth login
azd env refresh
azd deploy
```

Ensure [Python 3.11](https://www.python.org/downloads/release/python-3118/) and [Azure Developer CLI](https://learn.microsoft.com/en-us/azure/developer/azure-developer-cli/install-azd) are installed.

**Option 2: Using Azure Functions Core Tools**

```bash
az login
func azure functionapp publish FUNCTION_APP_NAME --python
```

*Replace FUNCTION_APP_NAME with your Orchestrator Function App name before running the command* 

After finishing the deployment run the following command to confirm the function was deployed:  
```bash
func azure functionapp list-functions FUNCTION_APP_NAME
```

Ensure [Azure Functions Core Tools](https://learn.microsoft.com/en-us/azure/azure-functions/functions-run-local?tabs=windows%2Cisolated-process%2Cnode-v4%2Cpython-v2%2Chttp-trigger%2Ccontainer-apps&pivots=programming-language-python#install-the-azure-functions-core-tools) and  [AZ CLI](https://learn.microsoft.com/en-us/cli/azure/install-azure-cli) ar installed.


### Running the Chat Client Locally

1. Make sure your user has the roles needed to access CosmosDB and AI Search.

### Bash
```bash
# Set variables for Cosmos DB role assignment
resourceGroupName='your resource group name'  # Name of your resource group
cosmosDbaccountName='CosmosDB Service name'   # Name of your CosmosDB account
roleDefinitionId='00000000-0000-0000-0000-000000000002'  # Built-in CosmosDB role ID for Data Contributor
principalId='Object id of your user in Microsoft Entra ID'  # Object ID of the user in Microsoft Entra ID

# Assign CosmosDB Data Contributor role to the user
az cosmosdb sql role assignment create --account-name $cosmosDbaccountName --resource-group $resourceGroupName --scope "/" --principal-id $principalId --role-definition-id $roleDefinitionId

# Set variables for Azure OpenAI role assignment
subscriptionId='your subscription id'  # Subscription ID
openAIAccountName='Azure OpenAI service name'  # Name of the Azure OpenAI service

# Assign Cognitive Services OpenAI User role
az role assignment create --role "Cognitive Services OpenAI User" --assignee $principalId --scope /subscriptions/$subscriptionId/resourceGroups/$resourceGroupName/providers/Microsoft.CognitiveServices/accounts/$openAIAccountName

# Set variables for Cognitive Search role assignment
searchServiceName='Azure Cognitive Search service name'  # Name of your Azure AI Search service

# Assign Search Index Data Reader role
az role assignment create --role "Search Index Data Reader" --assignee $principalId --scope /subscriptions/$subscriptionId/resourceGroups/$resourceGroupName/providers/Microsoft.Search/searchServices/$searchServiceName
```

### PowerShell
```powershell
# Set variables for Cosmos DB role assignment
$resourceGroupName='your resource group name'  # Name of your resource group
$cosmosDbaccountName='CosmosDB Service name'   # Name of your CosmosDB account
$roleDefinitionId='00000000-0000-0000-0000-000000000002'  # Built-in CosmosDB role ID for Data Contributor
$principalId='Object id of your user in Microsoft Entra ID'  # Object ID of the user in Microsoft Entra ID

# Assign CosmosDB Data Contributor role to the user
az cosmosdb sql role assignment create --account-name $cosmosDbaccountName --resource-group $resourceGroupName --scope "/" --principal-id $principalId --role-definition-id $roleDefinitionId

# Set variables for Azure OpenAI role assignment
$subscriptionId='your subscription id'  # Subscription ID
$openAIAccountName='Azure OpenAI service name'  # Name of the Azure OpenAI service

# Assign Cognitive Services OpenAI User role
az role assignment create --role "Cognitive Services OpenAI User" --assignee $principalId --scope /subscriptions/$subscriptionId/resourceGroups/$resourceGroupName/providers/Microsoft.CognitiveServices/accounts/$openAIAccountName

# Set variables for Cognitive Search role assignment
$searchServiceName='Azure Cognitive Search service name'  # Name of your Azure AI Search service

# Assign Search Index Data Reader role
az role assignment create --role "Search Index Data Reader" --assignee $principalId --scope /subscriptions/$subscriptionId/resourceGroups/$resourceGroupName/providers/Microsoft.Search/searchServices/$searchServiceName
``` 
2. Rename the `.env.template` file to `.env` and update the variables as needed.

3. Run `./chat.sh` (for Bash) or `./chat.ps1` (for PowerShell) to start the client locally.

![chat client](media/running_chat_client.png)

### Running the Function Locally

To run the Azure Function locally, see [Testing the Solution Locally in VS Code](docs/LOCAL_DEPLOYMENT.md).

---

## NL2SQL Strategies Configuration

### Configuring NL2SQL Strategies

This section provides configuration steps for the various NL2SQL strategies. These strategies convert natural language queries into SQL statements compatible with your databases.

### NL2SQL Data

**Data Dictionary**

The Data Dictionary is essential for SQL generation, providing a structured reference for database tables and columns. If you're using the standard `nl2sql` strategy, simply review and update the `config/nl2sql/data_dictionary.json` file as needed.

If you're using the `nl2sql_fewshot_scaled` strategy, the `data_dictionary.json` file will not be used. In this case, you'll need to create the JSON files differently to be indexed. You can refer to the examples in [gpt-rag-ingestion](https://github.com/azure/gpt-rag-ingestion) to see how to set up the table and column files for AI Search indexing.

**Queries**

If you've chosen the `nl2sql_fewshot` or `nl2sql_fewshot_scaled` strategy, you'll need to create example queries and index them in AI Search. For guidance on creating and indexing queries, as well as for example queries, refer to [gpt-rag-ingestion](https://github.com/azure/gpt-rag-ingestion).

### Database Connection Setup

Set up database connections by configuring the required environment variables for each target database.

### SQL Database Connection

To set up a connection to your SQL Database, follow these steps based on your authentication method.

1. **Configure environment variables:**

    ```bash
    SQL_DATABASE_SERVER=my-database-server
    SQL_DATABASE_NAME=my-database-name
    ```

    - If using **SQL Authentication**, also set the following environment variable and store the user's password securely in Key Vault as a secret named `sqlDatabasePassword`:
      
      ```bash
      SQL_DATABASE_UID=my-username
      ```

    - If using **Azure Active Directory (AAD) Authentication**, **do not set** the `SQL_DATABASE_UID` variable. The application will use the identity associated with your environment.

2. **Permissions:**
    Ensure your identity has the `db_datareader` role on the database. For more details on setting up your permissions, refer to the [SQL Database Setup Guide](https://learn.microsoft.com/azure/azure-sql/database/azure-sql-python-quickstart).

3. **Connection details in code:**

   - If `SQL_DATABASE_UID` is set, the code will use SQL Authentication, retrieving the password from the Key Vault.
   - If `SQL_DATABASE_UID` is not set, the code will default to Azure AD token-based authentication. 

## Evaluation

An evaluation program is provided for testing the orchestrator's performance. 
<BR>Refer to the [Evaluation Documentation](docs/EVALUATION.md) for details.

## Contributing

For contribution guidelines, refer to [CONTRIBUTING.md](https://github.com/Azure/GPT-RAG/blob/main/CONTRIBUTING.md).

## Trademarks

This project may contain trademarks. Follow [Microsoft's Trademark Guidelines](https://www.microsoft.com/en-us/legal/intellectualproperty/trademarks/usage/general) for proper use.<|MERGE_RESOLUTION|>--- conflicted
+++ resolved
@@ -76,7 +76,7 @@
 The orchestrator supports the following strategies, each tailored to specific needs:
 
 - **Classical RAG**: The `classic_rag` strategy is the default mode of operation for the orchestrator. It is optimized for retrieving information from a predefined knowledge base indexed as an AI Search Index. This strategy leverages retrieval-augmented generation (RAG) techniques to fetch and synthesize information from existing documents or databases, ensuring accurate and relevant responses based on the available data.
-<<<<<<< HEAD
+- **Classical RAG**: The `classic_rag` strategy is the default mode of operation for the orchestrator. It is optimized for retrieving information from a predefined knowledge base indexed as an AI Search Index. This strategy leverages retrieval-augmented generation (RAG) techniques to fetch and synthesize information from existing documents or databases, ensuring accurate and relevant responses based on the available data.
 
 - **Multimodal RAG**: In the `multimodal_rag` strategy, user queries are searched in an index containing text content and image descriptions. The system combines text and images to generate a comprehensive response.
 
@@ -87,16 +87,6 @@
 - **NL2SQL Fewshot Scales**: This strategy enhances `nl2sql_fewshot` by using AI Search Indexes to handle cases with numerous tables or columns. It identifies the most relevant schema elements based on the user's question, enabling precise SQL generation even in complex database environments.
 
 - **Chat with Fabric**: The `chat_with_fabric` strategy allows the orchestrator to interact with data stored in Microsoft Fabric, enabling users to query elements such as tables within both Lakehouse and semantic models. This strategy provides easy access to structured and semi-structured data in Fabric, allowing users to retrieve insights without deep knowledge of the underlying architecture.
-=======
-
-- **Multimodal RAG**: In the `multimodal_rag` strategy, user queries are searched in an index containing text content and image descriptions. The system combines text and images to generate a comprehensive response.
-
-- **NL2SQL**: The `nl2sql` strategy enables the orchestrator to convert natural language queries into SQL statements. This allows users to interact with relational databases using everyday language, simplifying data retrieval processes without the need to write complex SQL queries. Currently, this strategy is designed to execute queries on SQL databases in Azure.
-
-- **NL2SQL Fewshot**: The `nl2sql_fewshot` strategy enhances the standard `nl2sql` approach by utilizing AI-driven search to identify similar past queries. This few-shot learning technique improves the accuracy and relevance of the generated SQL statements by learning from a limited set of examples, thereby refining the query translation process.
-
-- **NL2SQL Fewshot Scales**: This strategy enhances `nl2sql_fewshot` by using AI Search Indexes to handle cases with numerous tables or columns. It identifies the most relevant schema elements based on the user's question, enabling precise SQL generation even in complex database environments.
->>>>>>> be6f6fb2
 
 ### How to Add and Configure you Own Agent Strategies
 
